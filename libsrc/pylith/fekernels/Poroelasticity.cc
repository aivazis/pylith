
/* -*- C++ -*-
 *
 * ----------------------------------------------------------------------
 *
 * Brad T. Aagaard, U.S. Geological Survey
 * Charles A. Williams, GNS Science
 * Matthew G. Knepley, University at Buffalo
 *
 * This code was developed as part of the Computational Infrastructure
 * for Geodynamics (http:*geodynamics.org).
 *
 * Copyright (c) 2010-2021 University of California, Davis
 *
 * See LICENSE.md for license information.
 *
 * ----------------------------------------------------------------------
 */

#include <portinfo>

#include "pylith/fekernels/Poroelasticity.hh"

#include <cassert> // USES assert()

// =====================================================================================================================
// Generic poroelasticity kernels for inertia and body forces.
// =====================================================================================================================

/* -------------------------------------------------------------------------- */
/*                           LHS Residuals                                    */
/* -------------------------------------------------------------------------- */

// ---------------------------------------------------------------------------------------------------------------------
// f0u placeholder function for poroelasticity equation
<<<<<<< HEAD
void pylith::fekernels::Poroelasticity::f0u(const PylithInt dim,
                                            const PylithInt numS,
                                            const PylithInt numA,
                                            const PylithInt sOff[],
                                            const PylithInt sOff_x[],
                                            const PylithScalar s[],
                                            const PylithScalar s_t[],
                                            const PylithScalar s_x[],
                                            const PylithInt aOff[],
                                            const PylithInt aOff_x[],
                                            const PylithScalar a[],
                                            const PylithScalar a_t[],
                                            const PylithScalar a_x[],
                                            const PylithReal t,
                                            const PylithScalar x[],
                                            const PylithInt numConstants,
                                            const PylithScalar constants[],
                                            PylithScalar f0[])
{
    // Incoming solution fields.

    // Incoming auxiliary fields.

    for (PylithInt i = 0; i < dim; ++i)
    {
        f0[i] += 0.0;
        // PetscPrintf(PETSC_COMM_WORLD, "f0u[%i]: %f\n",i, f0[i]);
    } // for
} // f0u

// ---------------------------------------------------------------------------------------------------------------------
// f0v function for poroelasticity equation, implicit time stepping, quasistatic.
void pylith::fekernels::Poroelasticity::f0v_implicit(const PylithInt dim,
                                                     const PylithInt numS,
                                                     const PylithInt numA,
                                                     const PylithInt sOff[],
                                                     const PylithInt sOff_x[],
                                                     const PylithScalar s[],
                                                     const PylithScalar s_t[],
                                                     const PylithScalar s_x[],
                                                     const PylithInt aOff[],
                                                     const PylithInt aOff_x[],
                                                     const PylithScalar a[],
                                                     const PylithScalar a_t[],
                                                     const PylithScalar a_x[],
                                                     const PylithReal t,
                                                     const PylithScalar x[],
                                                     const PylithInt numConstants,
                                                     const PylithScalar constants[],
                                                     PylithScalar f0[])
{
    // Incoming solution fields.
    const PylithInt i_displacement = 0;
    const PylithInt i_velocity = 3;

    assert(sOff);
    assert(sOff[i_displacement] >= 0);
    assert(sOff[i_velocity] >= 0);
    assert(s_t);
    assert(aOff);
    assert(s);

    const PylithScalar *displacement_t = &s_t[sOff[i_displacement]]; // disp_t
    const PylithScalar *velocity = &s[sOff[i_velocity]];             // vel

    for (PylithInt i = 0; i < dim; ++i)
    {
        f0[i] += displacement_t[i];
        f0[i] -= velocity[i];
    } // for
} // f0v_implicit

// ---------------------------------------------------------------------------------------------------------------------
// f0v function for poroelasticity equation, explicit time stepping, dynamic.
void pylith::fekernels::Poroelasticity::f0v_explicit(const PylithInt dim,
                                                     const PylithInt numS,
                                                     const PylithInt numA,
                                                     const PylithInt sOff[],
                                                     const PylithInt sOff_x[],
                                                     const PylithScalar s[],
                                                     const PylithScalar s_t[],
                                                     const PylithScalar s_x[],
                                                     const PylithInt aOff[],
                                                     const PylithInt aOff_x[],
                                                     const PylithScalar a[],
                                                     const PylithScalar a_t[],
                                                     const PylithScalar a_x[],
                                                     const PylithReal t,
                                                     const PylithScalar x[],
                                                     const PylithInt numConstants,
                                                     const PylithScalar constants[],
                                                     PylithScalar f0[])
{
=======
void
pylith::fekernels::Poroelasticity::f0u(const PylithInt dim,
                                       const PylithInt numS,
                                       const PylithInt numA,
                                       const PylithInt sOff[],
                                       const PylithInt sOff_x[],
                                       const PylithScalar s[],
                                       const PylithScalar s_t[],
                                       const PylithScalar s_x[],
                                       const PylithInt aOff[],
                                       const PylithInt aOff_x[],
                                       const PylithScalar a[],
                                       const PylithScalar a_t[],
                                       const PylithScalar a_x[],
                                       const PylithReal t,
                                       const PylithScalar x[],
                                       const PylithInt numConstants,
                                       const PylithScalar constants[],
                                       PylithScalar f0[]) {
>>>>>>> d5bbeb3d
    // Incoming solution fields.

    // Incoming auxiliary fields.

    for (PylithInt i = 0; i < dim; ++i) {
        f0[i] += 0.0;
        // PetscPrintf(PETSC_COMM_WORLD, "f0u[%i]: %f\n",i, f0[i]);
    } // for
} // f0u


// ---------------------------------------------------------------------------------------------------------------------
// f0v function for poroelasticity equation, implicit time stepping, quasistatic.
void
pylith::fekernels::Poroelasticity::f0v_implicit(const PylithInt dim,
                                                const PylithInt numS,
                                                const PylithInt numA,
                                                const PylithInt sOff[],
                                                const PylithInt sOff_x[],
                                                const PylithScalar s[],
                                                const PylithScalar s_t[],
                                                const PylithScalar s_x[],
                                                const PylithInt aOff[],
                                                const PylithInt aOff_x[],
                                                const PylithScalar a[],
                                                const PylithScalar a_t[],
                                                const PylithScalar a_x[],
                                                const PylithReal t,
                                                const PylithScalar x[],
                                                const PylithInt numConstants,
                                                const PylithScalar constants[],
                                                PylithScalar f0[]) {
    // Incoming solution fields.
    const PylithInt i_displacement = 0;
    const PylithInt i_velocity = 3;

    assert(sOff);
    assert(sOff[i_displacement] >= 0);
    assert(sOff[i_velocity] >= 0);
    assert(s_t);
    assert(aOff);
    assert(s);

    const PylithScalar* displacement_t = &s_t[sOff[i_displacement]]; // disp_t
    const PylithScalar* velocity = &s[sOff[i_velocity]]; // vel

    for (PylithInt i = 0; i < dim; ++i) {
        f0[i] += displacement_t[i];
        f0[i] -= velocity[i];
    } // for
} // f0v_implicit


// ---------------------------------------------------------------------------------------------------------------------
// f0v function for poroelasticity equation, explicit time stepping, dynamic.
void
pylith::fekernels::Poroelasticity::f0v_explicit(const PylithInt dim,
                                                const PylithInt numS,
                                                const PylithInt numA,
                                                const PylithInt sOff[],
                                                const PylithInt sOff_x[],
                                                const PylithScalar s[],
                                                const PylithScalar s_t[],
                                                const PylithScalar s_x[],
                                                const PylithInt aOff[],
                                                const PylithInt aOff_x[],
                                                const PylithScalar a[],
                                                const PylithScalar a_t[],
                                                const PylithScalar a_x[],
                                                const PylithReal t,
                                                const PylithScalar x[],
                                                const PylithInt numConstants,
                                                const PylithScalar constants[],
                                                PylithScalar f0[]) {
    // Incoming solution fields.
    const PylithInt i_velocity = 2;

    // Incoming auxiliary fields.
    const PylithInt i_solid_density = 0;
    const PylithInt i_fluid_density = 1;
    const PylithInt i_porosity = 3;

    assert(sOff);
    assert(sOff[i_velocity] >= 0);
    assert(s_t);
    assert(aOff);
    assert(aOff[i_solid_density] >= 0);
    assert(aOff[i_fluid_density] >= 0);
    assert(aOff[i_porosity] >= 0);
    assert(a);

    const PylithScalar bulkDensity = (1 - a[aOff[i_porosity]]) * a[aOff[i_solid_density]] + a[aOff[i_porosity]] * a[aOff[i_fluid_density]];
    const PylithScalar *velocity_t = &s_t[sOff[i_velocity]]; // acceleration

    for (PylithInt i = 0; i < dim; ++i)
    {
        f0[i] += velocity_t[i] * bulkDensity;
    } // for
} // f0v_explicit
<<<<<<< HEAD
=======

>>>>>>> d5bbeb3d

// =============================================================================
// Volumetric Strain
// =============================================================================
// ----------------------------------------------------------------------
// f0e function for isotropic linear Poroelasticity plane strain.
void pylith::fekernels::Poroelasticity::f0e(const PylithInt dim,
                                            const PylithInt numS,
                                            const PylithInt numA,
                                            const PylithInt sOff[],
                                            const PylithInt sOff_x[],
                                            const PylithScalar s[],
                                            const PylithScalar s_t[],
                                            const PylithScalar s_x[],
                                            const PylithInt aOff[],
                                            const PylithInt aOff_x[],
                                            const PylithScalar a[],
                                            const PylithScalar a_t[],
                                            const PylithScalar a_x[],
                                            const PylithReal t,
                                            const PylithScalar x[],
                                            const PylithInt numConstants,
                                            const PylithScalar constants[],
                                            PylithScalar f0[])
{
    // Incoming solution fields.
    const PylithInt i_displacement = 0;
    const PylithInt i_trace_strain = 2;

    assert(sOff);
    assert(sOff[i_displacement] >= 0);
    assert(sOff[i_trace_strain] >= 0);
    assert(sOff_x);
    assert(sOff_x[i_displacement] >= 0);
    assert(s);

    const PylithScalar *displacement = &s[sOff[i_displacement]];
    const PylithScalar *displacement_x = &s_x[sOff_x[i_displacement]];
    const PylithScalar trace_strain = s[sOff[i_trace_strain]];

    for (PylithInt d = 0; d < dim; ++d)
    {
        f0[0] += displacement_x[d * dim + d];
    }
    f0[0] -= trace_strain;
} // f0e

// ---------------------------------------------------------------------------------------------------------------------
// f0pdot function for poroelasticity equation, implicit time stepping, quasistatic.
void pylith::fekernels::Poroelasticity::f0pdot(const PylithInt dim,
                                               const PylithInt numS,
                                               const PylithInt numA,
                                               const PylithInt sOff[],
                                               const PylithInt sOff_x[],
                                               const PylithScalar s[],
                                               const PylithScalar s_t[],
                                               const PylithScalar s_x[],
                                               const PylithInt aOff[],
                                               const PylithInt aOff_x[],
                                               const PylithScalar a[],
                                               const PylithScalar a_t[],
                                               const PylithScalar a_x[],
                                               const PylithReal t,
                                               const PylithScalar x[],
                                               const PylithInt numConstants,
                                               const PylithScalar constants[],
                                               PylithScalar f0[])
{
    // Incoming solution fields.
    const PylithInt i_pressure = 1;
    const PylithInt i_pdot = 4;

    assert(sOff);
    assert(sOff[i_pressure] >= 0);
    assert(sOff[i_pdot] >= 0);
    assert(s);
    assert(s_t);

    const PylithScalar pressure_t = s_t[sOff[i_pressure]]; // disp_t
    const PylithScalar pdot = s[sOff[i_pdot]];             // vel

    f0[0] += pressure_t;
    f0[0] -= pdot;
} // f0pdot

// ---------------------------------------------------------------------------------------------------------------------
// f0edot function for poroelasticity equation, implicit time stepping, quasistatic.
void pylith::fekernels::Poroelasticity::f0edot(const PylithInt dim,
                                               const PylithInt numS,
                                               const PylithInt numA,
                                               const PylithInt sOff[],
                                               const PylithInt sOff_x[],
                                               const PylithScalar s[],
                                               const PylithScalar s_t[],
                                               const PylithScalar s_x[],
                                               const PylithInt aOff[],
                                               const PylithInt aOff_x[],
                                               const PylithScalar a[],
                                               const PylithScalar a_t[],
                                               const PylithScalar a_x[],
                                               const PylithReal t,
                                               const PylithScalar x[],
                                               const PylithInt numConstants,
                                               const PylithScalar constants[],
                                               PylithScalar f0[])
{
    // Incoming solution fields.
    const PylithInt i_trace_strain = 2;
    const PylithInt i_edot = 5;

    assert(sOff);
    assert(sOff[i_trace_strain] >= 0);
    assert(sOff[i_edot] >= 0);

    const PylithScalar trace_strain_t = s_t[sOff[i_trace_strain]]; // disp_t
    const PylithScalar edot = s[sOff[i_edot]];                     // vel

    f0[0] += trace_strain_t - edot;
} // f0pdot

// ---------------------------------------------------------------------------------------------------------------------
// f0pdot function for poroelasticity equation, implicit time stepping, quasistatic.
void
pylith::fekernels::Poroelasticity::f0pdot(const PylithInt dim,
                                          const PylithInt numS,
                                          const PylithInt numA,
                                          const PylithInt sOff[],
                                          const PylithInt sOff_x[],
                                          const PylithScalar s[],
                                          const PylithScalar s_t[],
                                          const PylithScalar s_x[],
                                          const PylithInt aOff[],
                                          const PylithInt aOff_x[],
                                          const PylithScalar a[],
                                          const PylithScalar a_t[],
                                          const PylithScalar a_x[],
                                          const PylithReal t,
                                          const PylithScalar x[],
                                          const PylithInt numConstants,
                                          const PylithScalar constants[],
                                          PylithScalar f0[]) {
    // Incoming solution fields.
    const PylithInt i_pressure = 1;
    const PylithInt i_pdot = 4;

    assert(sOff);
    assert(sOff[i_pressure] >= 0);
    assert(sOff[i_pdot] >= 0);
    assert(s);
    assert(s_t);

    const PylithScalar pressure_t = s_t[sOff[i_pressure]]; // disp_t
    const PylithScalar pdot = s[sOff[i_pdot]]; // vel

    f0[0] += pressure_t;
    f0[0] -= pdot;
} // f0pdot


// ---------------------------------------------------------------------------------------------------------------------
// f0edot function for poroelasticity equation, implicit time stepping, quasistatic.
void
pylith::fekernels::Poroelasticity::f0edot(const PylithInt dim,
                                          const PylithInt numS,
                                          const PylithInt numA,
                                          const PylithInt sOff[],
                                          const PylithInt sOff_x[],
                                          const PylithScalar s[],
                                          const PylithScalar s_t[],
                                          const PylithScalar s_x[],
                                          const PylithInt aOff[],
                                          const PylithInt aOff_x[],
                                          const PylithScalar a[],
                                          const PylithScalar a_t[],
                                          const PylithScalar a_x[],
                                          const PylithReal t,
                                          const PylithScalar x[],
                                          const PylithInt numConstants,
                                          const PylithScalar constants[],
                                          PylithScalar f0[]) {
    // Incoming solution fields.
    const PylithInt i_trace_strain = 2;
    const PylithInt i_edot = 5;

    assert(sOff);
    assert(sOff[i_trace_strain] >= 0);
    assert(sOff[i_edot] >= 0);

    const PylithScalar trace_strain_t = s_t[sOff[i_trace_strain]]; // disp_t
    const PylithScalar edot = s[sOff[i_edot]]; // vel

    f0[0] += trace_strain_t - edot;
} // f0pdot


/* -------------------------------------------------------------------------- */
/*                           RHS Residuals                                    */
/* -------------------------------------------------------------------------- */
// Quasi-Static

// =============================================================================
// Displacement
// =============================================================================

// ----------------------------------------------------------------------
// g0 function for displacement equation: g0u = v.
<<<<<<< HEAD
void pylith::fekernels::Poroelasticity::g0u(const PylithInt dim,
=======
void
pylith::fekernels::Poroelasticity::g0u(const PylithInt dim,
                                       const PylithInt numS,
                                       const PylithInt numA,
                                       const PylithInt sOff[],
                                       const PylithInt sOff_x[],
                                       const PylithScalar s[],
                                       const PylithScalar s_t[],
                                       const PylithScalar s_x[],
                                       const PylithInt aOff[],
                                       const PylithInt aOff_x[],
                                       const PylithScalar a[],
                                       const PylithScalar a_t[],
                                       const PylithScalar a_x[],
                                       const PylithReal t,
                                       const PylithScalar x[],
                                       const PylithInt numConstants,
                                       const PylithScalar constants[],
                                       PylithScalar g0[]) {
    const PylithInt i_velocity = 2;

    assert(sOff);
    assert(sOff[i_velocity] >= 0);

    const PylithScalar* velocity = &s[sOff[i_velocity]];

    for (PylithInt i = 0; i < dim; ++i) {
        g0[i] += velocity[i];
    } // for
} // g0u


// ---------------------------------------------------------------------------------------------------------------------
// g0v_grav - g0 function for generic poroelasticity terms ( + grav body forces).
void
pylith::fekernels::Poroelasticity::g0v_grav(const PylithInt dim,
>>>>>>> d5bbeb3d
                                            const PylithInt numS,
                                            const PylithInt numA,
                                            const PylithInt sOff[],
                                            const PylithInt sOff_x[],
                                            const PylithScalar s[],
                                            const PylithScalar s_t[],
                                            const PylithScalar s_x[],
                                            const PylithInt aOff[],
                                            const PylithInt aOff_x[],
                                            const PylithScalar a[],
                                            const PylithScalar a_t[],
                                            const PylithScalar a_x[],
                                            const PylithReal t,
                                            const PylithScalar x[],
                                            const PylithInt numConstants,
                                            const PylithScalar constants[],
                                            PylithScalar g0[])
{
    const PylithInt i_velocity = 2;

<<<<<<< HEAD
    assert(sOff);
    assert(sOff[i_velocity] >= 0);

    const PylithScalar *velocity = &s[sOff[i_velocity]];

    for (PylithInt i = 0; i < dim; ++i)
    {
        g0[i] += velocity[i];
=======
    // 3 + n
    const PylithInt i_gravity_field = 4;

    assert(aOff);
    assert(aOff[i_solid_density] >= 0);
    assert(aOff[i_fluid_density] >= 0);
    assert(aOff[i_porosity] >= 0);
    assert(aOff[i_gravity_field] >= 0);
    assert(a);

    const PylithScalar bulkDensity = (1 - a[aOff[i_porosity]]) * a[aOff[i_solid_density]] + a[aOff[i_porosity]] * a[aOff[i_fluid_density]];
    const PylithScalar* gravity_field = &a[aOff[i_gravity_field]];

    for (PylithInt i = 0; i < dim; ++i) {
        g0[i] += bulkDensity * gravity_field[i];
>>>>>>> d5bbeb3d
    } // for
} // g0u

// ---------------------------------------------------------------------------------------------------------------------
// g0v_grav - g0 function for generic poroelasticity terms ( + grav body forces).
void pylith::fekernels::Poroelasticity::g0v_grav(const PylithInt dim,
                                                 const PylithInt numS,
                                                 const PylithInt numA,
                                                 const PylithInt sOff[],
                                                 const PylithInt sOff_x[],
                                                 const PylithScalar s[],
                                                 const PylithScalar s_t[],
                                                 const PylithScalar s_x[],
                                                 const PylithInt aOff[],
                                                 const PylithInt aOff_x[],
                                                 const PylithScalar a[],
                                                 const PylithScalar a_t[],
                                                 const PylithScalar a_x[],
                                                 const PylithReal t,
                                                 const PylithScalar x[],
                                                 const PylithInt numConstants,
                                                 const PylithScalar constants[],
                                                 PylithScalar g0[])
{
    // Incoming auxililary fields.

    // Poroelasticity
    const PylithInt i_solid_density = 0;
    const PylithInt i_fluid_density = 1;
    const PylithInt i_porosity = 3;

    // 3 + n
<<<<<<< HEAD
    const PylithInt i_gravity_field = 4;

    assert(aOff);
    assert(aOff[i_solid_density] >= 0);
    assert(aOff[i_fluid_density] >= 0);
    assert(aOff[i_porosity] >= 0);
    assert(aOff[i_gravity_field] >= 0);
    assert(a);

    const PylithScalar bulkDensity = (1 - a[aOff[i_porosity]]) * a[aOff[i_solid_density]] + a[aOff[i_porosity]] * a[aOff[i_fluid_density]];
    const PylithScalar *gravity_field = &a[aOff[i_gravity_field]];

    for (PylithInt i = 0; i < dim; ++i)
    {
        g0[i] += bulkDensity * gravity_field[i];
=======
    const PylithInt i_body_force = 4;

    assert(aOff);
    assert(aOff[i_body_force] >= 0);
    assert(a);

    const PylithScalar* body_force = &a[aOff[i_body_force]];

    for (PylithInt i = 0; i < dim; ++i) {
        g0[i] += body_force[i];
>>>>>>> d5bbeb3d
    } // for

} // g0v_grav

// ---------------------------------------------------------------------------------------------------------------------
// g0v_bodyforce - g0 function for generic poroelasticity terms ( + body forces).
void pylith::fekernels::Poroelasticity::g0v_bodyforce(const PylithInt dim,
                                                      const PylithInt numS,
                                                      const PylithInt numA,
                                                      const PylithInt sOff[],
                                                      const PylithInt sOff_x[],
                                                      const PylithScalar s[],
                                                      const PylithScalar s_t[],
                                                      const PylithScalar s_x[],
                                                      const PylithInt aOff[],
                                                      const PylithInt aOff_x[],
                                                      const PylithScalar a[],
                                                      const PylithScalar a_t[],
                                                      const PylithScalar a_x[],
                                                      const PylithReal t,
                                                      const PylithScalar x[],
                                                      const PylithInt numConstants,
                                                      const PylithScalar constants[],
                                                      PylithScalar g0[])
{
    // Incoming auxiliary fields

    // Poroelasticity

    // 3 + n
    const PylithInt i_body_force = 4;

    assert(aOff);
    assert(aOff[i_body_force] >= 0);
    assert(a);

    const PylithScalar *body_force = &a[aOff[i_body_force]];

    for (PylithInt i = 0; i < dim; ++i)
    {
        g0[i] += body_force[i];
    } // for
} // g0v_bodyforce

// ----------------------------------------------------------------------
// g0v_gravbodyforce - g0 function for isotropic linear Poroelasticity with both gravity and body forces.
void pylith::fekernels::Poroelasticity::g0v_grav_bodyforce(const PylithInt dim,
                                                           const PylithInt numS,
                                                           const PylithInt numA,
                                                           const PylithInt sOff[],
                                                           const PylithInt sOff_x[],
                                                           const PylithScalar s[],
                                                           const PylithScalar s_t[],
                                                           const PylithScalar s_x[],
                                                           const PylithInt aOff[],
                                                           const PylithInt aOff_x[],
                                                           const PylithScalar a[],
                                                           const PylithScalar a_t[],
                                                           const PylithScalar a_x[],
                                                           const PylithReal t,
                                                           const PylithScalar x[],
                                                           const PylithInt numConstants,
                                                           const PylithScalar constants[],
                                                           PylithScalar g0[])
{
    // Incoming auxiliary fields.

    // Poroelasticity
    const PylithInt i_solid_density = 0;
    const PylithInt i_fluid_density = 1;
    const PylithInt i_porosity = 3;

    // 3 + n
    const PylithInt i_body_force = 4;
    const PylithInt i_gravity_field = 5;

    assert(aOff);
    assert(aOff[i_solid_density] >= 0);
    assert(aOff[i_fluid_density] >= 0);
    assert(aOff[i_porosity] >= 0);
    assert(aOff[i_gravity_field] >= 0);
    assert(aOff[i_body_force] >= 0);
    assert(a);

    const PylithScalar bulkDensity = (1 - a[aOff[i_porosity]]) * a[aOff[i_solid_density]] + a[aOff[i_porosity]] * a[aOff[i_fluid_density]];
<<<<<<< HEAD
    const PylithScalar *gravity_field = &a[aOff[i_gravity_field]];
    const PylithScalar *body_force = &a[aOff[i_body_force]];

    // gravity field
    for (PylithInt i = 0; i < dim; ++i)
    {
=======
    const PylithScalar* gravity_field = &a[aOff[i_gravity_field]];
    const PylithScalar* body_force = &a[aOff[i_body_force]];

    // gravity field
    for (PylithInt i = 0; i < dim; ++i) {
>>>>>>> d5bbeb3d
        g0[i] += bulkDensity * gravity_field[i];
    } // for

    // body force
<<<<<<< HEAD
    for (PylithInt i = 0; i < dim; ++i)
    {
=======
    for (PylithInt i = 0; i < dim; ++i) {
>>>>>>> d5bbeb3d
        g0[i] += body_force[i];
    } // for
} // g0v_gravbodyforce

// =============================================================================
// Pressure
// =============================================================================

// ----------------------------------------------------------------------
// g0p_source - g0p function for generic poroelasticity terms (source density).
<<<<<<< HEAD
void pylith::fekernels::Poroelasticity::g0p_source(const PylithInt dim,
                                                   const PylithInt numS,
                                                   const PylithInt numA,
                                                   const PylithInt sOff[],
                                                   const PylithInt sOff_x[],
                                                   const PylithScalar s[],
                                                   const PylithScalar s_t[],
                                                   const PylithScalar s_x[],
                                                   const PylithInt aOff[],
                                                   const PylithInt aOff_x[],
                                                   const PylithScalar a[],
                                                   const PylithScalar a_t[],
                                                   const PylithScalar a_x[],
                                                   const PylithReal t,
                                                   const PylithScalar x[],
                                                   const PylithInt numConstants,
                                                   const PylithScalar constants[],
                                                   PylithScalar g0[])
{
=======
void
pylith::fekernels::Poroelasticity::g0p_source(const PylithInt dim,
                                              const PylithInt numS,
                                              const PylithInt numA,
                                              const PylithInt sOff[],
                                              const PylithInt sOff_x[],
                                              const PylithScalar s[],
                                              const PylithScalar s_t[],
                                              const PylithScalar s_x[],
                                              const PylithInt aOff[],
                                              const PylithInt aOff_x[],
                                              const PylithScalar a[],
                                              const PylithScalar a_t[],
                                              const PylithScalar a_x[],
                                              const PylithReal t,
                                              const PylithScalar x[],
                                              const PylithInt numConstants,
                                              const PylithScalar constants[],
                                              PylithScalar g0[]) {
>>>>>>> d5bbeb3d
    // Incoming auxiliary fields.

    // Poroelasticity

    const PylithInt i_source_density = 0;
<<<<<<< HEAD

    assert(aOff);
    assert(aOff[i_source_density] >= 0);
    assert(a);
=======

    assert(aOff);
    assert(aOff[i_source_density] >= 0);
    assert(a);

    const PylithScalar* source_density = &a[aOff[i_source_density]];

    for (PylithInt i = 0; i < dim; ++i) {
        g0[i] += source_density[i];
    } // for
} // g0p_source


// ------------------------------------------------------------------------------
// g0p function for isotropic linear Poroelasticity plane strain with source density, gravity, and body force.
void
pylith::fekernels::Poroelasticity::g0p_sourceDensity(const PylithInt dim,
                                                     const PylithInt numS,
                                                     const PylithInt numA,
                                                     const PylithInt sOff[],
                                                     const PylithInt sOff_x[],
                                                     const PylithScalar s[],
                                                     const PylithScalar s_t[],
                                                     const PylithScalar s_x[],
                                                     const PylithInt aOff[],
                                                     const PylithInt aOff_x[],
                                                     const PylithScalar a[],
                                                     const PylithScalar a_t[],
                                                     const PylithScalar a_x[],
                                                     const PylithReal t,
                                                     const PylithScalar x[],
                                                     const PylithInt numConstants,
                                                     const PylithScalar constants[],
                                                     PylithScalar g0[]) {
    // Incoming auxiliary fields.

    // Poroelasticity

    // 3 + n
    const PylithInt i_source_density = 3;

    assert(aOff);
    assert(aOff[i_source_density] >= 0);
    assert(a);

    const PylithInt _numS = 1; // Number passed on to g0p_source.

    const PylithInt numASource = 1; // Number passed on to g0p_source.
    const PylithInt aOffSource[1] = { aOff[i_source_density] };
    const PylithInt aOffSource_x[1] = { aOff_x[i_source_density] };
>>>>>>> d5bbeb3d

    const PylithScalar *source_density = &a[aOff[i_source_density]];

    for (PylithInt i = 0; i < dim; ++i)
    {
        g0[i] += source_density[i];
    } // for
} // g0p_source

// ------------------------------------------------------------------------------
// g0p function for isotropic linear Poroelasticity plane strain with source density, gravity, and body force.
void pylith::fekernels::Poroelasticity::g0p_sourceDensity(const PylithInt dim,
                                                          const PylithInt numS,
                                                          const PylithInt numA,
                                                          const PylithInt sOff[],
                                                          const PylithInt sOff_x[],
                                                          const PylithScalar s[],
                                                          const PylithScalar s_t[],
                                                          const PylithScalar s_x[],
                                                          const PylithInt aOff[],
                                                          const PylithInt aOff_x[],
                                                          const PylithScalar a[],
                                                          const PylithScalar a_t[],
                                                          const PylithScalar a_x[],
                                                          const PylithReal t,
                                                          const PylithScalar x[],
                                                          const PylithInt numConstants,
                                                          const PylithScalar constants[],
                                                          PylithScalar g0[])
{
    // Incoming auxiliary fields.

    // Poroelasticity

<<<<<<< HEAD
    // 3 + n
    const PylithInt i_source_density = 3;
=======
    // 2 + n
    const PylithInt i_source_density = 4;
>>>>>>> d5bbeb3d

    assert(aOff);
    assert(aOff[i_source_density] >= 0);
    assert(a);

    const PylithInt _numS = 1; // Number passed on to g0p_source.

    const PylithInt numASource = 1; // Number passed on to g0p_source.
<<<<<<< HEAD
    const PylithInt aOffSource[1] = {aOff[i_source_density]};
    const PylithInt aOffSource_x[1] = {aOff_x[i_source_density]};
=======
    const PylithInt aOffSource[1] = { aOff[i_source_density] };
    const PylithInt aOffSource_x[1] = { aOff_x[i_source_density] };
>>>>>>> d5bbeb3d

    pylith::fekernels::Poroelasticity::g0p_source(dim, _numS, numASource,
                                                  NULL, NULL, NULL, NULL, NULL,
                                                  aOffSource, aOffSource_x, a, a_t, a_x,
                                                  t, x, numConstants, constants, g0);
} // g0p_sourceDensity

// ------------------------------------------------------------------------------
// g0p function for isotropic linear Poroelasticity plane strain with source density, gravity, and body force.
void pylith::fekernels::Poroelasticity::g0p_sourceDensity_grav(const PylithInt dim,
                                                               const PylithInt numS,
                                                               const PylithInt numA,
                                                               const PylithInt sOff[],
                                                               const PylithInt sOff_x[],
                                                               const PylithScalar s[],
                                                               const PylithScalar s_t[],
                                                               const PylithScalar s_x[],
                                                               const PylithInt aOff[],
                                                               const PylithInt aOff_x[],
                                                               const PylithScalar a[],
                                                               const PylithScalar a_t[],
                                                               const PylithScalar a_x[],
                                                               const PylithReal t,
                                                               const PylithScalar x[],
                                                               const PylithInt numConstants,
                                                               const PylithScalar constants[],
                                                               PylithScalar g0[])
{
    // Incoming auxiliary fields.

    // Poroelasticity

<<<<<<< HEAD
    // 2 + n
=======
    // 3 + n
>>>>>>> d5bbeb3d
    const PylithInt i_source_density = 4;

    assert(aOff);
    assert(aOff[i_source_density] >= 0);
    assert(a);

    const PylithInt _numS = 1; // Number passed on to g0p_source.

    const PylithInt numASource = 1; // Number passed on to g0p_source.
<<<<<<< HEAD
    const PylithInt aOffSource[1] = {aOff[i_source_density]};
    const PylithInt aOffSource_x[1] = {aOff_x[i_source_density]};
=======
    const PylithInt aOffSource[1] = { aOff[i_source_density] };
    const PylithInt aOffSource_x[1] = { aOff_x[i_source_density] };
>>>>>>> d5bbeb3d

    pylith::fekernels::Poroelasticity::g0p_source(dim, _numS, numASource,
                                                  NULL, NULL, NULL, NULL, NULL,
                                                  aOffSource, aOffSource_x, a, a_t, a_x,
                                                  t, x, numConstants, constants, g0);
} // g0p_sourceDensity_grav

// ------------------------------------------------------------------------------
// g0p function for Poroelasticity with source density, gravity, and body force.
void pylith::fekernels::Poroelasticity::g0p_sourceDensity_body(const PylithInt dim,
                                                               const PylithInt numS,
                                                               const PylithInt numA,
                                                               const PylithInt sOff[],
                                                               const PylithInt sOff_x[],
                                                               const PylithScalar s[],
                                                               const PylithScalar s_t[],
                                                               const PylithScalar s_x[],
                                                               const PylithInt aOff[],
                                                               const PylithInt aOff_x[],
                                                               const PylithScalar a[],
                                                               const PylithScalar a_t[],
                                                               const PylithScalar a_x[],
                                                               const PylithReal t,
                                                               const PylithScalar x[],
                                                               const PylithInt numConstants,
                                                               const PylithScalar constants[],
                                                               PylithScalar g0[])
{
    // Incoming auxiliary fields.

    // Poroelasticity

    // 3 + n
<<<<<<< HEAD
    const PylithInt i_source_density = 4;
=======
    const PylithInt i_source_density = 5;
>>>>>>> d5bbeb3d

    assert(aOff);
    assert(aOff[i_source_density] >= 0);
    assert(a);

    const PylithInt _numS = 1; // Number passed on to g0p_source.

    const PylithInt numASource = 1; // Number passed on to g0p_source.
<<<<<<< HEAD
    const PylithInt aOffSource[1] = {aOff[i_source_density]};
    const PylithInt aOffSource_x[1] = {aOff_x[i_source_density]};
=======
    const PylithInt aOffSource[1] = { aOff[i_source_density] };
    const PylithInt aOffSource_x[1] = { aOff_x[i_source_density] };
>>>>>>> d5bbeb3d

    pylith::fekernels::Poroelasticity::g0p_source(dim, _numS, numASource,
                                                  NULL, NULL, NULL, NULL, NULL,
                                                  aOffSource, aOffSource_x, a, a_t, a_x,
                                                  t, x, numConstants, constants, g0);
} // g0p_sourceDensity_body

// ------------------------------------------------------------------------------
// g0p function for Poroelasticity with source density, gravity, and body force.
void pylith::fekernels::Poroelasticity::g0p_sourceDensity_grav_body(const PylithInt dim,
                                                                    const PylithInt numS,
                                                                    const PylithInt numA,
                                                                    const PylithInt sOff[],
                                                                    const PylithInt sOff_x[],
                                                                    const PylithScalar s[],
                                                                    const PylithScalar s_t[],
                                                                    const PylithScalar s_x[],
                                                                    const PylithInt aOff[],
                                                                    const PylithInt aOff_x[],
                                                                    const PylithScalar a[],
                                                                    const PylithScalar a_t[],
                                                                    const PylithScalar a_x[],
                                                                    const PylithReal t,
                                                                    const PylithScalar x[],
                                                                    const PylithInt numConstants,
                                                                    const PylithScalar constants[],
                                                                    PylithScalar g0[])
{
    // Incoming auxiliary fields.

    // Poroelasticity

    // 3 + n
    const PylithInt i_source_density = 5;

    assert(aOff);
    assert(aOff[i_source_density] >= 0);
    assert(a);

    const PylithInt _numS = 1; // Number passed on to g0p_source.

    const PylithInt numASource = 1; // Number passed on to g0p_source.
    const PylithInt aOffSource[1] = {aOff[i_source_density]};
    const PylithInt aOffSource_x[1] = {aOff_x[i_source_density]};

    pylith::fekernels::Poroelasticity::g0p_source(dim, _numS, numASource,
                                                  NULL, NULL, NULL, NULL, NULL,
                                                  aOffSource, aOffSource_x, a, a_t, a_x,
                                                  t, x, numConstants, constants, g0);
} // g0p_sourceDensity_grav_body

/* -------------------------------------------------------------------------- */
/*                           LHS Jacobian                                     */
/* -------------------------------------------------------------------------- */

// -----------------------------------------------------------------------------
// Jf0ee - Jf0 function for isotropic linear poroelasticity plane strain.
void pylith::fekernels::Poroelasticity::Jf0ee(const PylithInt dim,
                                              const PylithInt numS,
                                              const PylithInt numA,
                                              const PylithInt sOff[],
                                              const PylithInt sOff_x[],
                                              const PylithScalar s[],
                                              const PylithScalar s_t[],
                                              const PylithScalar s_x[],
                                              const PylithInt aOff[],
                                              const PylithInt aOff_x[],
                                              const PylithScalar a[],
                                              const PylithScalar a_t[],
                                              const PylithScalar a_x[],
                                              const PylithReal t,
                                              const PylithReal utshift,
                                              const PylithScalar x[],
                                              const PylithInt numConstants,
                                              const PylithScalar constants[],
                                              PylithScalar Jf0[])
{
    assert(aOff);
    assert(a);

    Jf0[0] = -1.0;
} // Jg0ee

// -----------------------------------------------------------------------------
// Jf1eu - Jf1 function for isotropic linear poroelasticity plane strain.
<<<<<<< HEAD
void pylith::fekernels::Poroelasticity::Jf1eu(const PylithInt dim,
                                              const PylithInt numS,
                                              const PylithInt numA,
                                              const PylithInt sOff[],
                                              const PylithInt sOff_x[],
                                              const PylithScalar s[],
                                              const PylithScalar s_t[],
                                              const PylithScalar s_x[],
                                              const PylithInt aOff[],
                                              const PylithInt aOff_x[],
                                              const PylithScalar a[],
                                              const PylithScalar a_t[],
                                              const PylithScalar a_x[],
                                              const PylithReal t,
                                              const PylithReal utshift,
                                              const PylithScalar x[],
                                              const PylithInt numConstants,
                                              const PylithScalar constants[],
                                              PylithScalar Jf1[])
{
    assert(aOff);
    assert(a);

    for (PylithInt d = 0; d < dim; ++d)
    {
        Jf1[d * dim + d] = 1.0;
=======
void
pylith::fekernels::Poroelasticity::Jf1eu(const PylithInt dim,
                                         const PylithInt numS,
                                         const PylithInt numA,
                                         const PylithInt sOff[],
                                         const PylithInt sOff_x[],
                                         const PylithScalar s[],
                                         const PylithScalar s_t[],
                                         const PylithScalar s_x[],
                                         const PylithInt aOff[],
                                         const PylithInt aOff_x[],
                                         const PylithScalar a[],
                                         const PylithScalar a_t[],
                                         const PylithScalar a_x[],
                                         const PylithReal t,
                                         const PylithReal utshift,
                                         const PylithScalar x[],
                                         const PylithInt numConstants,
                                         const PylithScalar constants[],
                                         PylithScalar Jf1[]) {
    assert(aOff);
    assert(a);

    for (PylithInt d = 0; d < dim; ++d) {
        Jf1[d*dim+d] = 1.0;
>>>>>>> d5bbeb3d
    } // for
} // Jf1eu

// ---------------------------------------------------------------------------------------------------------------------
// Jf0vu function for poroelasticity equation, quasistatic.
<<<<<<< HEAD
void pylith::fekernels::Poroelasticity::Jf0vu_implicit(const PylithInt dim,
                                                       const PylithInt numS,
                                                       const PylithInt numA,
                                                       const PylithInt sOff[],
                                                       const PylithInt sOff_x[],
                                                       const PylithScalar s[],
                                                       const PylithScalar s_t[],
                                                       const PylithScalar s_x[],
                                                       const PylithInt aOff[],
                                                       const PylithInt aOff_x[],
                                                       const PylithScalar a[],
                                                       const PylithScalar a_t[],
                                                       const PylithScalar a_x[],
                                                       const PylithReal t,
                                                       const PylithReal s_tshift,
                                                       const PylithScalar x[],
                                                       const PylithInt numConstants,
                                                       const PylithScalar constants[],
                                                       PylithScalar Jf0[])
{
    assert(aOff);
    assert(a);

    // Incoming auxiliary fields.
=======
void
pylith::fekernels::Poroelasticity::Jf0vu_implicit(const PylithInt dim,
                                                  const PylithInt numS,
                                                  const PylithInt numA,
                                                  const PylithInt sOff[],
                                                  const PylithInt sOff_x[],
                                                  const PylithScalar s[],
                                                  const PylithScalar s_t[],
                                                  const PylithScalar s_x[],
                                                  const PylithInt aOff[],
                                                  const PylithInt aOff_x[],
                                                  const PylithScalar a[],
                                                  const PylithScalar a_t[],
                                                  const PylithScalar a_x[],
                                                  const PylithReal t,
                                                  const PylithReal s_tshift,
                                                  const PylithScalar x[],
                                                  const PylithInt numConstants,
                                                  const PylithScalar constants[],
                                                  PylithScalar Jf0[]) {
    assert(aOff);
    assert(a);
>>>>>>> d5bbeb3d

    for (PylithInt d = 0; d < dim; ++d)
    {
        Jf0[d * dim + d] += s_tshift;
    } // for
} // Jf0vu_implicit

// ---------------------------------------------------------------------------------------------------------------------
// Jf0 function for poroelasticity equation, dynamic.
void pylith::fekernels::Poroelasticity::Jf0vv_explicit(const PylithInt dim,
                                                       const PylithInt numS,
                                                       const PylithInt numA,
                                                       const PylithInt sOff[],
                                                       const PylithInt sOff_x[],
                                                       const PylithScalar s[],
                                                       const PylithScalar s_t[],
                                                       const PylithScalar s_x[],
                                                       const PylithInt aOff[],
                                                       const PylithInt aOff_x[],
                                                       const PylithScalar a[],
                                                       const PylithScalar a_t[],
                                                       const PylithScalar a_x[],
                                                       const PylithReal t,
                                                       const PylithReal s_tshift,
                                                       const PylithScalar x[],
                                                       const PylithInt numConstants,
                                                       const PylithScalar constants[],
                                                       PylithScalar Jf0[])
{
    // Incoming auxiliary fields.

    for (PylithInt d = 0; d < dim; ++d) {
        Jf0[d*dim+d] += s_tshift;
    } // for
} // Jf0vu_implicit


// ---------------------------------------------------------------------------------------------------------------------
// Jf0 function for poroelasticity equation, dynamic.
void
pylith::fekernels::Poroelasticity::Jf0vv_explicit(const PylithInt dim,
                                                  const PylithInt numS,
                                                  const PylithInt numA,
                                                  const PylithInt sOff[],
                                                  const PylithInt sOff_x[],
                                                  const PylithScalar s[],
                                                  const PylithScalar s_t[],
                                                  const PylithScalar s_x[],
                                                  const PylithInt aOff[],
                                                  const PylithInt aOff_x[],
                                                  const PylithScalar a[],
                                                  const PylithScalar a_t[],
                                                  const PylithScalar a_x[],
                                                  const PylithReal t,
                                                  const PylithReal s_tshift,
                                                  const PylithScalar x[],
                                                  const PylithInt numConstants,
                                                  const PylithScalar constants[],
                                                  PylithScalar Jf0[]) {
    // Incoming auxiliary fields.
    const PylithInt i_solid_density = 0;
    const PylithInt i_fluid_density = 1;
    const PylithInt i_porosity = 3;

    assert(aOff);
    assert(aOff[i_solid_density] >= 0);
    assert(aOff[i_fluid_density] >= 0);
    assert(aOff[i_porosity] >= 0);
    assert(a);

    const PylithScalar bulkDensity = (1 - a[aOff[i_porosity]]) * a[aOff[i_solid_density]] + a[aOff[i_porosity]] * a[aOff[i_fluid_density]];

    for (PetscInt i = 0; i < dim; ++i)
    {
        Jf0[i * dim + i] += s_tshift * bulkDensity;
    } // for
} // Jf0vv_explicit

<<<<<<< HEAD
// ---------------------------------------------------------------------------------------------------------------------
// Jf0vv function for poroelasticity equation, quasistatic.
void pylith::fekernels::Poroelasticity::Jf0vv_implicit(const PylithInt dim,
                                                       const PylithInt numS,
                                                       const PylithInt numA,
                                                       const PylithInt sOff[],
                                                       const PylithInt sOff_x[],
                                                       const PylithScalar s[],
                                                       const PylithScalar s_t[],
                                                       const PylithScalar s_x[],
                                                       const PylithInt aOff[],
                                                       const PylithInt aOff_x[],
                                                       const PylithScalar a[],
                                                       const PylithScalar a_t[],
                                                       const PylithScalar a_x[],
                                                       const PylithReal t,
                                                       const PylithReal s_tshift,
                                                       const PylithScalar x[],
                                                       const PylithInt numConstants,
                                                       const PylithScalar constants[],
                                                       PylithScalar Jf0[])
{
=======

// ---------------------------------------------------------------------------------------------------------------------
// Jf0vv function for poroelasticity equation, quasistatic.
void
pylith::fekernels::Poroelasticity::Jf0vv_implicit(const PylithInt dim,
                                                  const PylithInt numS,
                                                  const PylithInt numA,
                                                  const PylithInt sOff[],
                                                  const PylithInt sOff_x[],
                                                  const PylithScalar s[],
                                                  const PylithScalar s_t[],
                                                  const PylithScalar s_x[],
                                                  const PylithInt aOff[],
                                                  const PylithInt aOff_x[],
                                                  const PylithScalar a[],
                                                  const PylithScalar a_t[],
                                                  const PylithScalar a_x[],
                                                  const PylithReal t,
                                                  const PylithReal s_tshift,
                                                  const PylithScalar x[],
                                                  const PylithInt numConstants,
                                                  const PylithScalar constants[],
                                                  PylithScalar Jf0[]) {
>>>>>>> d5bbeb3d
    assert(aOff);
    assert(a);

    // Incoming auxiliary fields.

<<<<<<< HEAD
    for (PylithInt d = 0; d < dim; ++d)
    {
        Jf0[d * dim + d] -= 1.0;
    } // for
} // Jf0vv_implicit

// -----------------------------------------------------------------------------
// Jf0pdotp - Jf0 function for isotropic linear poroelasticity plane strain.
void pylith::fekernels::Poroelasticity::Jf0pdotp(const PylithInt dim,
                                                 const PylithInt numS,
                                                 const PylithInt numA,
                                                 const PylithInt sOff[],
                                                 const PylithInt sOff_x[],
                                                 const PylithScalar s[],
                                                 const PylithScalar s_t[],
                                                 const PylithScalar s_x[],
                                                 const PylithInt aOff[],
                                                 const PylithInt aOff_x[],
                                                 const PylithScalar a[],
                                                 const PylithScalar a_t[],
                                                 const PylithScalar a_x[],
                                                 const PylithReal t,
                                                 const PylithReal s_tshift,
                                                 const PylithScalar x[],
                                                 const PylithInt numConstants,
                                                 const PylithScalar constants[],
                                                 PylithScalar Jf0[])
{
=======
    for (PylithInt d = 0; d < dim; ++d) {
        Jf0[d*dim+d] -= 1.0;
    } // for
} // Jf0vv_implicit


// -----------------------------------------------------------------------------
// Jf0pdotp - Jf0 function for isotropic linear poroelasticity plane strain.
void
pylith::fekernels::Poroelasticity::Jf0pdotp(const PylithInt dim,
                                            const PylithInt numS,
                                            const PylithInt numA,
                                            const PylithInt sOff[],
                                            const PylithInt sOff_x[],
                                            const PylithScalar s[],
                                            const PylithScalar s_t[],
                                            const PylithScalar s_x[],
                                            const PylithInt aOff[],
                                            const PylithInt aOff_x[],
                                            const PylithScalar a[],
                                            const PylithScalar a_t[],
                                            const PylithScalar a_x[],
                                            const PylithReal t,
                                            const PylithReal s_tshift,
                                            const PylithScalar x[],
                                            const PylithInt numConstants,
                                            const PylithScalar constants[],
                                            PylithScalar Jf0[]) {
>>>>>>> d5bbeb3d
    assert(aOff);
    assert(a);

    Jf0[0] += s_tshift;
} // Jg0pdotp

<<<<<<< HEAD
// -----------------------------------------------------------------------------
// Jf0pdotpdot - Jf0 function for isotropic linear poroelasticity plane strain.
void pylith::fekernels::Poroelasticity::Jf0pdotpdot(const PylithInt dim,
                                                    const PylithInt numS,
                                                    const PylithInt numA,
                                                    const PylithInt sOff[],
                                                    const PylithInt sOff_x[],
                                                    const PylithScalar s[],
                                                    const PylithScalar s_t[],
                                                    const PylithScalar s_x[],
                                                    const PylithInt aOff[],
                                                    const PylithInt aOff_x[],
                                                    const PylithScalar a[],
                                                    const PylithScalar a_t[],
                                                    const PylithScalar a_x[],
                                                    const PylithReal t,
                                                    const PylithReal s_tshift,
                                                    const PylithScalar x[],
                                                    const PylithInt numConstants,
                                                    const PylithScalar constants[],
                                                    PylithScalar Jf0[])
{
    assert(aOff);
    assert(a);
=======

// -----------------------------------------------------------------------------
// Jf0pdotpdot - Jf0 function for isotropic linear poroelasticity plane strain.
void
pylith::fekernels::Poroelasticity::Jf0pdotpdot(const PylithInt dim,
                                               const PylithInt numS,
                                               const PylithInt numA,
                                               const PylithInt sOff[],
                                               const PylithInt sOff_x[],
                                               const PylithScalar s[],
                                               const PylithScalar s_t[],
                                               const PylithScalar s_x[],
                                               const PylithInt aOff[],
                                               const PylithInt aOff_x[],
                                               const PylithScalar a[],
                                               const PylithScalar a_t[],
                                               const PylithScalar a_x[],
                                               const PylithReal t,
                                               const PylithReal s_tshift,
                                               const PylithScalar x[],
                                               const PylithInt numConstants,
                                               const PylithScalar constants[],
                                               PylithScalar Jf0[]) {
    assert(aOff);
    assert(a);

    Jf0[0] -= 1.0;
} // Jg0pdotpdot


// -----------------------------------------------------------------------------
// Jf0edote - Jf0 function for isotropic linear poroelasticity plane strain.
void
pylith::fekernels::Poroelasticity::Jf0edote(const PylithInt dim,
                                            const PylithInt numS,
                                            const PylithInt numA,
                                            const PylithInt sOff[],
                                            const PylithInt sOff_x[],
                                            const PylithScalar s[],
                                            const PylithScalar s_t[],
                                            const PylithScalar s_x[],
                                            const PylithInt aOff[],
                                            const PylithInt aOff_x[],
                                            const PylithScalar a[],
                                            const PylithScalar a_t[],
                                            const PylithScalar a_x[],
                                            const PylithReal t,
                                            const PylithReal s_tshift,
                                            const PylithScalar x[],
                                            const PylithInt numConstants,
                                            const PylithScalar constants[],
                                            PylithScalar Jf0[]) {
    assert(aOff);
    assert(a);

    Jf0[0] += s_tshift;
} // Jg0edote


// -----------------------------------------------------------------------------
// Jf0edotedot - Jf0 function for isotropic linear poroelasticity plane strain.
void
pylith::fekernels::Poroelasticity::Jf0edotedot(const PylithInt dim,
                                               const PylithInt numS,
                                               const PylithInt numA,
                                               const PylithInt sOff[],
                                               const PylithInt sOff_x[],
                                               const PylithScalar s[],
                                               const PylithScalar s_t[],
                                               const PylithScalar s_x[],
                                               const PylithInt aOff[],
                                               const PylithInt aOff_x[],
                                               const PylithScalar a[],
                                               const PylithScalar a_t[],
                                               const PylithScalar a_x[],
                                               const PylithReal t,
                                               const PylithReal s_tshift,
                                               const PylithScalar x[],
                                               const PylithInt numConstants,
                                               const PylithScalar constants[],
                                               PylithScalar Jf0[]) {
    assert(aOff);
    assert(a);

    Jf0[0] -= 1.0;
} // Jg0edotedot
>>>>>>> d5bbeb3d

    Jf0[0] -= 1.0;
} // Jg0pdotpdot

// -----------------------------------------------------------------------------
// Jf0edote - Jf0 function for isotropic linear poroelasticity plane strain.
void pylith::fekernels::Poroelasticity::Jf0edote(const PylithInt dim,
                                                 const PylithInt numS,
                                                 const PylithInt numA,
                                                 const PylithInt sOff[],
                                                 const PylithInt sOff_x[],
                                                 const PylithScalar s[],
                                                 const PylithScalar s_t[],
                                                 const PylithScalar s_x[],
                                                 const PylithInt aOff[],
                                                 const PylithInt aOff_x[],
                                                 const PylithScalar a[],
                                                 const PylithScalar a_t[],
                                                 const PylithScalar a_x[],
                                                 const PylithReal t,
                                                 const PylithReal s_tshift,
                                                 const PylithScalar x[],
                                                 const PylithInt numConstants,
                                                 const PylithScalar constants[],
                                                 PylithScalar Jf0[])
{
    assert(aOff);
    assert(a);

    Jf0[0] += s_tshift;
} // Jg0edote

// -----------------------------------------------------------------------------
// Jf0edotedot - Jf0 function for isotropic linear poroelasticity plane strain.
void pylith::fekernels::Poroelasticity::Jf0edotedot(const PylithInt dim,
                                                    const PylithInt numS,
                                                    const PylithInt numA,
                                                    const PylithInt sOff[],
                                                    const PylithInt sOff_x[],
                                                    const PylithScalar s[],
                                                    const PylithScalar s_t[],
                                                    const PylithScalar s_x[],
                                                    const PylithInt aOff[],
                                                    const PylithInt aOff_x[],
                                                    const PylithScalar a[],
                                                    const PylithScalar a_t[],
                                                    const PylithScalar a_x[],
                                                    const PylithReal t,
                                                    const PylithReal s_tshift,
                                                    const PylithScalar x[],
                                                    const PylithInt numConstants,
                                                    const PylithScalar constants[],
                                                    PylithScalar Jf0[])
{
    assert(aOff);
    assert(a);

    Jf0[0] -= 1.0;
} // Jg0edotedot

// =====================================================================================================================
// Kernels for poroelasticity plane strain.
// =====================================================================================================================

void pylith::fekernels::PoroelasticityPlaneStrain::cauchyStrain(const PylithInt dim,
                                                                const PylithInt numS,
                                                                const PylithInt numA,
                                                                const PylithInt sOff[],
                                                                const PylithInt sOff_x[],
                                                                const PylithScalar s[],
                                                                const PylithScalar s_t[],
                                                                const PylithScalar s_x[],
                                                                const PylithInt aOff[],
                                                                const PylithInt aOff_x[],
                                                                const PylithScalar a[],
                                                                const PylithScalar a_t[],
                                                                const PylithScalar a_x[],
                                                                const PylithReal t,
                                                                const PylithScalar x[],
                                                                const PylithInt numConstants,
                                                                const PylithScalar constants[],
                                                                PylithScalar strain[])
{
    const PylithInt _dim = 2;

    assert(_dim == dim);
    assert(numS >= 1);
    assert(sOff_x);
    assert(s_x);
    assert(strain);

    // Incoming solution field.
    const PylithInt i_displacement = 0;
    const PylithScalar *displacement_x = &s_x[sOff_x[i_displacement]];

    const PylithScalar strain_xx = displacement_x[0 * _dim + 0];
    const PylithScalar strain_yy = displacement_x[1 * _dim + 1];
    const PylithScalar strain_zz = 0.0;
    const PylithScalar strain_xy = 0.5 * (displacement_x[0 * _dim + 1] + displacement_x[1 * _dim + 0]);

    strain[0] = strain_xx;
    strain[1] = strain_yy;
    strain[2] = strain_zz;
    strain[3] = strain_xy;
} // cauchyStrain

// =====================================================================================================================
// Kernels for poroelasticity in 3D
// =====================================================================================================================

void pylith::fekernels::Poroelasticity3D::cauchyStrain(const PylithInt dim,
                                                       const PylithInt numS,
                                                       const PylithInt numA,
                                                       const PylithInt sOff[],
                                                       const PylithInt sOff_x[],
                                                       const PylithScalar s[],
                                                       const PylithScalar s_t[],
                                                       const PylithScalar s_x[],
                                                       const PylithInt aOff[],
                                                       const PylithInt aOff_x[],
                                                       const PylithScalar a[],
                                                       const PylithScalar a_t[],
                                                       const PylithScalar a_x[],
                                                       const PylithReal t,
                                                       const PylithScalar x[],
                                                       const PylithInt numConstants,
                                                       const PylithScalar constants[],
                                                       PylithScalar strain[])
{
    const PylithInt _dim = 3;

    assert(_dim == dim);
    assert(numS >= 1);
    assert(sOff_x);
    assert(s_x);
    assert(strain);

    // Incoming solution field.
    const PylithInt i_displacement = 0;
    const PylithScalar *displacement_x = &s_x[sOff_x[i_displacement]];

    const PylithScalar strain_xx = displacement_x[0 * _dim + 0];
    const PylithScalar strain_yy = displacement_x[1 * _dim + 1];
    const PylithScalar strain_zz = displacement_x[2 * _dim + 2];
    const PylithScalar strain_xy = 0.5 * (displacement_x[0 * _dim + 1] + displacement_x[1 * _dim + 0]);
    const PylithScalar strain_yz = 0.5 * (displacement_x[1 * _dim + 2] + displacement_x[2 * _dim + 1]);
    const PylithScalar strain_xz = 0.5 * (displacement_x[0 * _dim + 2] + displacement_x[2 * _dim + 0]);

    strain[0] = strain_xx;
    strain[1] = strain_yy;
    strain[2] = strain_zz;
    strain[3] = strain_xy;
    strain[4] = strain_yz;
    strain[5] = strain_xz;
} // cauchyStrain<|MERGE_RESOLUTION|>--- conflicted
+++ resolved
@@ -33,7 +33,6 @@
 
 // ---------------------------------------------------------------------------------------------------------------------
 // f0u placeholder function for poroelasticity equation
-<<<<<<< HEAD
 void pylith::fekernels::Poroelasticity::f0u(const PylithInt dim,
                                             const PylithInt numS,
                                             const PylithInt numA,
@@ -127,59 +126,38 @@
                                                      const PylithScalar constants[],
                                                      PylithScalar f0[])
 {
-=======
-void
-pylith::fekernels::Poroelasticity::f0u(const PylithInt dim,
-                                       const PylithInt numS,
-                                       const PylithInt numA,
-                                       const PylithInt sOff[],
-                                       const PylithInt sOff_x[],
-                                       const PylithScalar s[],
-                                       const PylithScalar s_t[],
-                                       const PylithScalar s_x[],
-                                       const PylithInt aOff[],
-                                       const PylithInt aOff_x[],
-                                       const PylithScalar a[],
-                                       const PylithScalar a_t[],
-                                       const PylithScalar a_x[],
-                                       const PylithReal t,
-                                       const PylithScalar x[],
-                                       const PylithInt numConstants,
-                                       const PylithScalar constants[],
-                                       PylithScalar f0[]) {
->>>>>>> d5bbeb3d
     // Incoming solution fields.
 
     // Incoming auxiliary fields.
 
-    for (PylithInt i = 0; i < dim; ++i) {
+    for (PylithInt i = 0; i < dim; ++i)
+    {
         f0[i] += 0.0;
         // PetscPrintf(PETSC_COMM_WORLD, "f0u[%i]: %f\n",i, f0[i]);
     } // for
 } // f0u
 
-
 // ---------------------------------------------------------------------------------------------------------------------
 // f0v function for poroelasticity equation, implicit time stepping, quasistatic.
-void
-pylith::fekernels::Poroelasticity::f0v_implicit(const PylithInt dim,
-                                                const PylithInt numS,
-                                                const PylithInt numA,
-                                                const PylithInt sOff[],
-                                                const PylithInt sOff_x[],
-                                                const PylithScalar s[],
-                                                const PylithScalar s_t[],
-                                                const PylithScalar s_x[],
-                                                const PylithInt aOff[],
-                                                const PylithInt aOff_x[],
-                                                const PylithScalar a[],
-                                                const PylithScalar a_t[],
-                                                const PylithScalar a_x[],
-                                                const PylithReal t,
-                                                const PylithScalar x[],
-                                                const PylithInt numConstants,
-                                                const PylithScalar constants[],
-                                                PylithScalar f0[]) {
+void pylith::fekernels::Poroelasticity::f0v_implicit(const PylithInt dim,
+                                                     const PylithInt numS,
+                                                     const PylithInt numA,
+                                                     const PylithInt sOff[],
+                                                     const PylithInt sOff_x[],
+                                                     const PylithScalar s[],
+                                                     const PylithScalar s_t[],
+                                                     const PylithScalar s_x[],
+                                                     const PylithInt aOff[],
+                                                     const PylithInt aOff_x[],
+                                                     const PylithScalar a[],
+                                                     const PylithScalar a_t[],
+                                                     const PylithScalar a_x[],
+                                                     const PylithReal t,
+                                                     const PylithScalar x[],
+                                                     const PylithInt numConstants,
+                                                     const PylithScalar constants[],
+                                                     PylithScalar f0[])
+{
     // Incoming solution fields.
     const PylithInt i_displacement = 0;
     const PylithInt i_velocity = 3;
@@ -191,37 +169,37 @@
     assert(aOff);
     assert(s);
 
-    const PylithScalar* displacement_t = &s_t[sOff[i_displacement]]; // disp_t
-    const PylithScalar* velocity = &s[sOff[i_velocity]]; // vel
-
-    for (PylithInt i = 0; i < dim; ++i) {
+    const PylithScalar *displacement_t = &s_t[sOff[i_displacement]]; // disp_t
+    const PylithScalar *velocity = &s[sOff[i_velocity]];             // vel
+
+    for (PylithInt i = 0; i < dim; ++i)
+    {
         f0[i] += displacement_t[i];
         f0[i] -= velocity[i];
     } // for
 } // f0v_implicit
 
-
 // ---------------------------------------------------------------------------------------------------------------------
 // f0v function for poroelasticity equation, explicit time stepping, dynamic.
-void
-pylith::fekernels::Poroelasticity::f0v_explicit(const PylithInt dim,
-                                                const PylithInt numS,
-                                                const PylithInt numA,
-                                                const PylithInt sOff[],
-                                                const PylithInt sOff_x[],
-                                                const PylithScalar s[],
-                                                const PylithScalar s_t[],
-                                                const PylithScalar s_x[],
-                                                const PylithInt aOff[],
-                                                const PylithInt aOff_x[],
-                                                const PylithScalar a[],
-                                                const PylithScalar a_t[],
-                                                const PylithScalar a_x[],
-                                                const PylithReal t,
-                                                const PylithScalar x[],
-                                                const PylithInt numConstants,
-                                                const PylithScalar constants[],
-                                                PylithScalar f0[]) {
+void pylith::fekernels::Poroelasticity::f0v_explicit(const PylithInt dim,
+                                                     const PylithInt numS,
+                                                     const PylithInt numA,
+                                                     const PylithInt sOff[],
+                                                     const PylithInt sOff_x[],
+                                                     const PylithScalar s[],
+                                                     const PylithScalar s_t[],
+                                                     const PylithScalar s_x[],
+                                                     const PylithInt aOff[],
+                                                     const PylithInt aOff_x[],
+                                                     const PylithScalar a[],
+                                                     const PylithScalar a_t[],
+                                                     const PylithScalar a_x[],
+                                                     const PylithReal t,
+                                                     const PylithScalar x[],
+                                                     const PylithInt numConstants,
+                                                     const PylithScalar constants[],
+                                                     PylithScalar f0[])
+{
     // Incoming solution fields.
     const PylithInt i_velocity = 2;
 
@@ -247,10 +225,6 @@
         f0[i] += velocity_t[i] * bulkDensity;
     } // for
 } // f0v_explicit
-<<<<<<< HEAD
-=======
-
->>>>>>> d5bbeb3d
 
 // =============================================================================
 // Volumetric Strain
@@ -373,25 +347,25 @@
 
 // ---------------------------------------------------------------------------------------------------------------------
 // f0pdot function for poroelasticity equation, implicit time stepping, quasistatic.
-void
-pylith::fekernels::Poroelasticity::f0pdot(const PylithInt dim,
-                                          const PylithInt numS,
-                                          const PylithInt numA,
-                                          const PylithInt sOff[],
-                                          const PylithInt sOff_x[],
-                                          const PylithScalar s[],
-                                          const PylithScalar s_t[],
-                                          const PylithScalar s_x[],
-                                          const PylithInt aOff[],
-                                          const PylithInt aOff_x[],
-                                          const PylithScalar a[],
-                                          const PylithScalar a_t[],
-                                          const PylithScalar a_x[],
-                                          const PylithReal t,
-                                          const PylithScalar x[],
-                                          const PylithInt numConstants,
-                                          const PylithScalar constants[],
-                                          PylithScalar f0[]) {
+void pylith::fekernels::Poroelasticity::f0pdot(const PylithInt dim,
+                                               const PylithInt numS,
+                                               const PylithInt numA,
+                                               const PylithInt sOff[],
+                                               const PylithInt sOff_x[],
+                                               const PylithScalar s[],
+                                               const PylithScalar s_t[],
+                                               const PylithScalar s_x[],
+                                               const PylithInt aOff[],
+                                               const PylithInt aOff_x[],
+                                               const PylithScalar a[],
+                                               const PylithScalar a_t[],
+                                               const PylithScalar a_x[],
+                                               const PylithReal t,
+                                               const PylithScalar x[],
+                                               const PylithInt numConstants,
+                                               const PylithScalar constants[],
+                                               PylithScalar f0[])
+{
     // Incoming solution fields.
     const PylithInt i_pressure = 1;
     const PylithInt i_pdot = 4;
@@ -403,34 +377,33 @@
     assert(s_t);
 
     const PylithScalar pressure_t = s_t[sOff[i_pressure]]; // disp_t
-    const PylithScalar pdot = s[sOff[i_pdot]]; // vel
+    const PylithScalar pdot = s[sOff[i_pdot]];             // vel
 
     f0[0] += pressure_t;
     f0[0] -= pdot;
 } // f0pdot
 
-
 // ---------------------------------------------------------------------------------------------------------------------
 // f0edot function for poroelasticity equation, implicit time stepping, quasistatic.
-void
-pylith::fekernels::Poroelasticity::f0edot(const PylithInt dim,
-                                          const PylithInt numS,
-                                          const PylithInt numA,
-                                          const PylithInt sOff[],
-                                          const PylithInt sOff_x[],
-                                          const PylithScalar s[],
-                                          const PylithScalar s_t[],
-                                          const PylithScalar s_x[],
-                                          const PylithInt aOff[],
-                                          const PylithInt aOff_x[],
-                                          const PylithScalar a[],
-                                          const PylithScalar a_t[],
-                                          const PylithScalar a_x[],
-                                          const PylithReal t,
-                                          const PylithScalar x[],
-                                          const PylithInt numConstants,
-                                          const PylithScalar constants[],
-                                          PylithScalar f0[]) {
+void pylith::fekernels::Poroelasticity::f0edot(const PylithInt dim,
+                                               const PylithInt numS,
+                                               const PylithInt numA,
+                                               const PylithInt sOff[],
+                                               const PylithInt sOff_x[],
+                                               const PylithScalar s[],
+                                               const PylithScalar s_t[],
+                                               const PylithScalar s_x[],
+                                               const PylithInt aOff[],
+                                               const PylithInt aOff_x[],
+                                               const PylithScalar a[],
+                                               const PylithScalar a_t[],
+                                               const PylithScalar a_x[],
+                                               const PylithReal t,
+                                               const PylithScalar x[],
+                                               const PylithInt numConstants,
+                                               const PylithScalar constants[],
+                                               PylithScalar f0[])
+{
     // Incoming solution fields.
     const PylithInt i_trace_strain = 2;
     const PylithInt i_edot = 5;
@@ -440,11 +413,10 @@
     assert(sOff[i_edot] >= 0);
 
     const PylithScalar trace_strain_t = s_t[sOff[i_trace_strain]]; // disp_t
-    const PylithScalar edot = s[sOff[i_edot]]; // vel
+    const PylithScalar edot = s[sOff[i_edot]];                     // vel
 
     f0[0] += trace_strain_t - edot;
 } // f0pdot
-
 
 /* -------------------------------------------------------------------------- */
 /*                           RHS Residuals                                    */
@@ -457,46 +429,7 @@
 
 // ----------------------------------------------------------------------
 // g0 function for displacement equation: g0u = v.
-<<<<<<< HEAD
 void pylith::fekernels::Poroelasticity::g0u(const PylithInt dim,
-=======
-void
-pylith::fekernels::Poroelasticity::g0u(const PylithInt dim,
-                                       const PylithInt numS,
-                                       const PylithInt numA,
-                                       const PylithInt sOff[],
-                                       const PylithInt sOff_x[],
-                                       const PylithScalar s[],
-                                       const PylithScalar s_t[],
-                                       const PylithScalar s_x[],
-                                       const PylithInt aOff[],
-                                       const PylithInt aOff_x[],
-                                       const PylithScalar a[],
-                                       const PylithScalar a_t[],
-                                       const PylithScalar a_x[],
-                                       const PylithReal t,
-                                       const PylithScalar x[],
-                                       const PylithInt numConstants,
-                                       const PylithScalar constants[],
-                                       PylithScalar g0[]) {
-    const PylithInt i_velocity = 2;
-
-    assert(sOff);
-    assert(sOff[i_velocity] >= 0);
-
-    const PylithScalar* velocity = &s[sOff[i_velocity]];
-
-    for (PylithInt i = 0; i < dim; ++i) {
-        g0[i] += velocity[i];
-    } // for
-} // g0u
-
-
-// ---------------------------------------------------------------------------------------------------------------------
-// g0v_grav - g0 function for generic poroelasticity terms ( + grav body forces).
-void
-pylith::fekernels::Poroelasticity::g0v_grav(const PylithInt dim,
->>>>>>> d5bbeb3d
                                             const PylithInt numS,
                                             const PylithInt numA,
                                             const PylithInt sOff[],
@@ -517,7 +450,6 @@
 {
     const PylithInt i_velocity = 2;
 
-<<<<<<< HEAD
     assert(sOff);
     assert(sOff[i_velocity] >= 0);
 
@@ -526,23 +458,6 @@
     for (PylithInt i = 0; i < dim; ++i)
     {
         g0[i] += velocity[i];
-=======
-    // 3 + n
-    const PylithInt i_gravity_field = 4;
-
-    assert(aOff);
-    assert(aOff[i_solid_density] >= 0);
-    assert(aOff[i_fluid_density] >= 0);
-    assert(aOff[i_porosity] >= 0);
-    assert(aOff[i_gravity_field] >= 0);
-    assert(a);
-
-    const PylithScalar bulkDensity = (1 - a[aOff[i_porosity]]) * a[aOff[i_solid_density]] + a[aOff[i_porosity]] * a[aOff[i_fluid_density]];
-    const PylithScalar* gravity_field = &a[aOff[i_gravity_field]];
-
-    for (PylithInt i = 0; i < dim; ++i) {
-        g0[i] += bulkDensity * gravity_field[i];
->>>>>>> d5bbeb3d
     } // for
 } // g0u
 
@@ -567,6 +482,48 @@
                                                  const PylithScalar constants[],
                                                  PylithScalar g0[])
 {
+    const PylithInt i_velocity = 2;
+
+    // 3 + n
+    const PylithInt i_gravity_field = 4;
+
+    assert(aOff);
+    assert(aOff[i_solid_density] >= 0);
+    assert(aOff[i_fluid_density] >= 0);
+    assert(aOff[i_porosity] >= 0);
+    assert(aOff[i_gravity_field] >= 0);
+    assert(a);
+
+    const PylithScalar bulkDensity = (1 - a[aOff[i_porosity]]) * a[aOff[i_solid_density]] + a[aOff[i_porosity]] * a[aOff[i_fluid_density]];
+    const PylithScalar *gravity_field = &a[aOff[i_gravity_field]];
+
+    for (PylithInt i = 0; i < dim; ++i)
+    {
+        g0[i] += bulkDensity * gravity_field[i];
+    } // for
+} // g0u
+
+// ---------------------------------------------------------------------------------------------------------------------
+// g0v_grav - g0 function for generic poroelasticity terms ( + grav body forces).
+void pylith::fekernels::Poroelasticity::g0v_grav(const PylithInt dim,
+                                                 const PylithInt numS,
+                                                 const PylithInt numA,
+                                                 const PylithInt sOff[],
+                                                 const PylithInt sOff_x[],
+                                                 const PylithScalar s[],
+                                                 const PylithScalar s_t[],
+                                                 const PylithScalar s_x[],
+                                                 const PylithInt aOff[],
+                                                 const PylithInt aOff_x[],
+                                                 const PylithScalar a[],
+                                                 const PylithScalar a_t[],
+                                                 const PylithScalar a_x[],
+                                                 const PylithReal t,
+                                                 const PylithScalar x[],
+                                                 const PylithInt numConstants,
+                                                 const PylithScalar constants[],
+                                                 PylithScalar g0[])
+{
     // Incoming auxililary fields.
 
     // Poroelasticity
@@ -575,7 +532,6 @@
     const PylithInt i_porosity = 3;
 
     // 3 + n
-<<<<<<< HEAD
     const PylithInt i_gravity_field = 4;
 
     assert(aOff);
@@ -591,18 +547,6 @@
     for (PylithInt i = 0; i < dim; ++i)
     {
         g0[i] += bulkDensity * gravity_field[i];
-=======
-    const PylithInt i_body_force = 4;
-
-    assert(aOff);
-    assert(aOff[i_body_force] >= 0);
-    assert(a);
-
-    const PylithScalar* body_force = &a[aOff[i_body_force]];
-
-    for (PylithInt i = 0; i < dim; ++i) {
-        g0[i] += body_force[i];
->>>>>>> d5bbeb3d
     } // for
 
 } // g0v_grav
@@ -688,30 +632,18 @@
     assert(a);
 
     const PylithScalar bulkDensity = (1 - a[aOff[i_porosity]]) * a[aOff[i_solid_density]] + a[aOff[i_porosity]] * a[aOff[i_fluid_density]];
-<<<<<<< HEAD
     const PylithScalar *gravity_field = &a[aOff[i_gravity_field]];
     const PylithScalar *body_force = &a[aOff[i_body_force]];
 
     // gravity field
     for (PylithInt i = 0; i < dim; ++i)
     {
-=======
-    const PylithScalar* gravity_field = &a[aOff[i_gravity_field]];
-    const PylithScalar* body_force = &a[aOff[i_body_force]];
-
-    // gravity field
-    for (PylithInt i = 0; i < dim; ++i) {
->>>>>>> d5bbeb3d
         g0[i] += bulkDensity * gravity_field[i];
     } // for
 
     // body force
-<<<<<<< HEAD
     for (PylithInt i = 0; i < dim; ++i)
     {
-=======
-    for (PylithInt i = 0; i < dim; ++i) {
->>>>>>> d5bbeb3d
         g0[i] += body_force[i];
     } // for
 } // g0v_gravbodyforce
@@ -722,7 +654,6 @@
 
 // ----------------------------------------------------------------------
 // g0p_source - g0p function for generic poroelasticity terms (source density).
-<<<<<<< HEAD
 void pylith::fekernels::Poroelasticity::g0p_source(const PylithInt dim,
                                                    const PylithInt numS,
                                                    const PylithInt numA,
@@ -742,89 +673,15 @@
                                                    const PylithScalar constants[],
                                                    PylithScalar g0[])
 {
-=======
-void
-pylith::fekernels::Poroelasticity::g0p_source(const PylithInt dim,
-                                              const PylithInt numS,
-                                              const PylithInt numA,
-                                              const PylithInt sOff[],
-                                              const PylithInt sOff_x[],
-                                              const PylithScalar s[],
-                                              const PylithScalar s_t[],
-                                              const PylithScalar s_x[],
-                                              const PylithInt aOff[],
-                                              const PylithInt aOff_x[],
-                                              const PylithScalar a[],
-                                              const PylithScalar a_t[],
-                                              const PylithScalar a_x[],
-                                              const PylithReal t,
-                                              const PylithScalar x[],
-                                              const PylithInt numConstants,
-                                              const PylithScalar constants[],
-                                              PylithScalar g0[]) {
->>>>>>> d5bbeb3d
     // Incoming auxiliary fields.
 
     // Poroelasticity
 
     const PylithInt i_source_density = 0;
-<<<<<<< HEAD
 
     assert(aOff);
     assert(aOff[i_source_density] >= 0);
     assert(a);
-=======
-
-    assert(aOff);
-    assert(aOff[i_source_density] >= 0);
-    assert(a);
-
-    const PylithScalar* source_density = &a[aOff[i_source_density]];
-
-    for (PylithInt i = 0; i < dim; ++i) {
-        g0[i] += source_density[i];
-    } // for
-} // g0p_source
-
-
-// ------------------------------------------------------------------------------
-// g0p function for isotropic linear Poroelasticity plane strain with source density, gravity, and body force.
-void
-pylith::fekernels::Poroelasticity::g0p_sourceDensity(const PylithInt dim,
-                                                     const PylithInt numS,
-                                                     const PylithInt numA,
-                                                     const PylithInt sOff[],
-                                                     const PylithInt sOff_x[],
-                                                     const PylithScalar s[],
-                                                     const PylithScalar s_t[],
-                                                     const PylithScalar s_x[],
-                                                     const PylithInt aOff[],
-                                                     const PylithInt aOff_x[],
-                                                     const PylithScalar a[],
-                                                     const PylithScalar a_t[],
-                                                     const PylithScalar a_x[],
-                                                     const PylithReal t,
-                                                     const PylithScalar x[],
-                                                     const PylithInt numConstants,
-                                                     const PylithScalar constants[],
-                                                     PylithScalar g0[]) {
-    // Incoming auxiliary fields.
-
-    // Poroelasticity
-
-    // 3 + n
-    const PylithInt i_source_density = 3;
-
-    assert(aOff);
-    assert(aOff[i_source_density] >= 0);
-    assert(a);
-
-    const PylithInt _numS = 1; // Number passed on to g0p_source.
-
-    const PylithInt numASource = 1; // Number passed on to g0p_source.
-    const PylithInt aOffSource[1] = { aOff[i_source_density] };
-    const PylithInt aOffSource_x[1] = { aOff_x[i_source_density] };
->>>>>>> d5bbeb3d
 
     const PylithScalar *source_density = &a[aOff[i_source_density]];
 
@@ -859,13 +716,8 @@
 
     // Poroelasticity
 
-<<<<<<< HEAD
     // 3 + n
     const PylithInt i_source_density = 3;
-=======
-    // 2 + n
-    const PylithInt i_source_density = 4;
->>>>>>> d5bbeb3d
 
     assert(aOff);
     assert(aOff[i_source_density] >= 0);
@@ -874,13 +726,8 @@
     const PylithInt _numS = 1; // Number passed on to g0p_source.
 
     const PylithInt numASource = 1; // Number passed on to g0p_source.
-<<<<<<< HEAD
     const PylithInt aOffSource[1] = {aOff[i_source_density]};
     const PylithInt aOffSource_x[1] = {aOff_x[i_source_density]};
-=======
-    const PylithInt aOffSource[1] = { aOff[i_source_density] };
-    const PylithInt aOffSource_x[1] = { aOff_x[i_source_density] };
->>>>>>> d5bbeb3d
 
     pylith::fekernels::Poroelasticity::g0p_source(dim, _numS, numASource,
                                                   NULL, NULL, NULL, NULL, NULL,
@@ -913,11 +760,7 @@
 
     // Poroelasticity
 
-<<<<<<< HEAD
     // 2 + n
-=======
-    // 3 + n
->>>>>>> d5bbeb3d
     const PylithInt i_source_density = 4;
 
     assert(aOff);
@@ -927,13 +770,8 @@
     const PylithInt _numS = 1; // Number passed on to g0p_source.
 
     const PylithInt numASource = 1; // Number passed on to g0p_source.
-<<<<<<< HEAD
     const PylithInt aOffSource[1] = {aOff[i_source_density]};
     const PylithInt aOffSource_x[1] = {aOff_x[i_source_density]};
-=======
-    const PylithInt aOffSource[1] = { aOff[i_source_density] };
-    const PylithInt aOffSource_x[1] = { aOff_x[i_source_density] };
->>>>>>> d5bbeb3d
 
     pylith::fekernels::Poroelasticity::g0p_source(dim, _numS, numASource,
                                                   NULL, NULL, NULL, NULL, NULL,
@@ -967,11 +805,7 @@
     // Poroelasticity
 
     // 3 + n
-<<<<<<< HEAD
     const PylithInt i_source_density = 4;
-=======
-    const PylithInt i_source_density = 5;
->>>>>>> d5bbeb3d
 
     assert(aOff);
     assert(aOff[i_source_density] >= 0);
@@ -980,13 +814,8 @@
     const PylithInt _numS = 1; // Number passed on to g0p_source.
 
     const PylithInt numASource = 1; // Number passed on to g0p_source.
-<<<<<<< HEAD
     const PylithInt aOffSource[1] = {aOff[i_source_density]};
     const PylithInt aOffSource_x[1] = {aOff_x[i_source_density]};
-=======
-    const PylithInt aOffSource[1] = { aOff[i_source_density] };
-    const PylithInt aOffSource_x[1] = { aOff_x[i_source_density] };
->>>>>>> d5bbeb3d
 
     pylith::fekernels::Poroelasticity::g0p_source(dim, _numS, numASource,
                                                   NULL, NULL, NULL, NULL, NULL,
@@ -1072,7 +901,6 @@
 
 // -----------------------------------------------------------------------------
 // Jf1eu - Jf1 function for isotropic linear poroelasticity plane strain.
-<<<<<<< HEAD
 void pylith::fekernels::Poroelasticity::Jf1eu(const PylithInt dim,
                                               const PylithInt numS,
                                               const PylithInt numA,
@@ -1099,39 +927,11 @@
     for (PylithInt d = 0; d < dim; ++d)
     {
         Jf1[d * dim + d] = 1.0;
-=======
-void
-pylith::fekernels::Poroelasticity::Jf1eu(const PylithInt dim,
-                                         const PylithInt numS,
-                                         const PylithInt numA,
-                                         const PylithInt sOff[],
-                                         const PylithInt sOff_x[],
-                                         const PylithScalar s[],
-                                         const PylithScalar s_t[],
-                                         const PylithScalar s_x[],
-                                         const PylithInt aOff[],
-                                         const PylithInt aOff_x[],
-                                         const PylithScalar a[],
-                                         const PylithScalar a_t[],
-                                         const PylithScalar a_x[],
-                                         const PylithReal t,
-                                         const PylithReal utshift,
-                                         const PylithScalar x[],
-                                         const PylithInt numConstants,
-                                         const PylithScalar constants[],
-                                         PylithScalar Jf1[]) {
-    assert(aOff);
-    assert(a);
-
-    for (PylithInt d = 0; d < dim; ++d) {
-        Jf1[d*dim+d] = 1.0;
->>>>>>> d5bbeb3d
     } // for
 } // Jf1eu
 
 // ---------------------------------------------------------------------------------------------------------------------
 // Jf0vu function for poroelasticity equation, quasistatic.
-<<<<<<< HEAD
 void pylith::fekernels::Poroelasticity::Jf0vu_implicit(const PylithInt dim,
                                                        const PylithInt numS,
                                                        const PylithInt numA,
@@ -1156,30 +956,6 @@
     assert(a);
 
     // Incoming auxiliary fields.
-=======
-void
-pylith::fekernels::Poroelasticity::Jf0vu_implicit(const PylithInt dim,
-                                                  const PylithInt numS,
-                                                  const PylithInt numA,
-                                                  const PylithInt sOff[],
-                                                  const PylithInt sOff_x[],
-                                                  const PylithScalar s[],
-                                                  const PylithScalar s_t[],
-                                                  const PylithScalar s_x[],
-                                                  const PylithInt aOff[],
-                                                  const PylithInt aOff_x[],
-                                                  const PylithScalar a[],
-                                                  const PylithScalar a_t[],
-                                                  const PylithScalar a_x[],
-                                                  const PylithReal t,
-                                                  const PylithReal s_tshift,
-                                                  const PylithScalar x[],
-                                                  const PylithInt numConstants,
-                                                  const PylithScalar constants[],
-                                                  PylithScalar Jf0[]) {
-    assert(aOff);
-    assert(a);
->>>>>>> d5bbeb3d
 
     for (PylithInt d = 0; d < dim; ++d)
     {
@@ -1211,34 +987,34 @@
 {
     // Incoming auxiliary fields.
 
-    for (PylithInt d = 0; d < dim; ++d) {
-        Jf0[d*dim+d] += s_tshift;
+    for (PylithInt d = 0; d < dim; ++d)
+    {
+        Jf0[d * dim + d] += s_tshift;
     } // for
 } // Jf0vu_implicit
 
-
 // ---------------------------------------------------------------------------------------------------------------------
 // Jf0 function for poroelasticity equation, dynamic.
-void
-pylith::fekernels::Poroelasticity::Jf0vv_explicit(const PylithInt dim,
-                                                  const PylithInt numS,
-                                                  const PylithInt numA,
-                                                  const PylithInt sOff[],
-                                                  const PylithInt sOff_x[],
-                                                  const PylithScalar s[],
-                                                  const PylithScalar s_t[],
-                                                  const PylithScalar s_x[],
-                                                  const PylithInt aOff[],
-                                                  const PylithInt aOff_x[],
-                                                  const PylithScalar a[],
-                                                  const PylithScalar a_t[],
-                                                  const PylithScalar a_x[],
-                                                  const PylithReal t,
-                                                  const PylithReal s_tshift,
-                                                  const PylithScalar x[],
-                                                  const PylithInt numConstants,
-                                                  const PylithScalar constants[],
-                                                  PylithScalar Jf0[]) {
+void pylith::fekernels::Poroelasticity::Jf0vv_explicit(const PylithInt dim,
+                                                       const PylithInt numS,
+                                                       const PylithInt numA,
+                                                       const PylithInt sOff[],
+                                                       const PylithInt sOff_x[],
+                                                       const PylithScalar s[],
+                                                       const PylithScalar s_t[],
+                                                       const PylithScalar s_x[],
+                                                       const PylithInt aOff[],
+                                                       const PylithInt aOff_x[],
+                                                       const PylithScalar a[],
+                                                       const PylithScalar a_t[],
+                                                       const PylithScalar a_x[],
+                                                       const PylithReal t,
+                                                       const PylithReal s_tshift,
+                                                       const PylithScalar x[],
+                                                       const PylithInt numConstants,
+                                                       const PylithScalar constants[],
+                                                       PylithScalar Jf0[])
+{
     // Incoming auxiliary fields.
     const PylithInt i_solid_density = 0;
     const PylithInt i_fluid_density = 1;
@@ -1258,7 +1034,6 @@
     } // for
 } // Jf0vv_explicit
 
-<<<<<<< HEAD
 // ---------------------------------------------------------------------------------------------------------------------
 // Jf0vv function for poroelasticity equation, quasistatic.
 void pylith::fekernels::Poroelasticity::Jf0vv_implicit(const PylithInt dim,
@@ -1281,37 +1056,11 @@
                                                        const PylithScalar constants[],
                                                        PylithScalar Jf0[])
 {
-=======
-
-// ---------------------------------------------------------------------------------------------------------------------
-// Jf0vv function for poroelasticity equation, quasistatic.
-void
-pylith::fekernels::Poroelasticity::Jf0vv_implicit(const PylithInt dim,
-                                                  const PylithInt numS,
-                                                  const PylithInt numA,
-                                                  const PylithInt sOff[],
-                                                  const PylithInt sOff_x[],
-                                                  const PylithScalar s[],
-                                                  const PylithScalar s_t[],
-                                                  const PylithScalar s_x[],
-                                                  const PylithInt aOff[],
-                                                  const PylithInt aOff_x[],
-                                                  const PylithScalar a[],
-                                                  const PylithScalar a_t[],
-                                                  const PylithScalar a_x[],
-                                                  const PylithReal t,
-                                                  const PylithReal s_tshift,
-                                                  const PylithScalar x[],
-                                                  const PylithInt numConstants,
-                                                  const PylithScalar constants[],
-                                                  PylithScalar Jf0[]) {
->>>>>>> d5bbeb3d
     assert(aOff);
     assert(a);
 
     // Incoming auxiliary fields.
 
-<<<<<<< HEAD
     for (PylithInt d = 0; d < dim; ++d)
     {
         Jf0[d * dim + d] -= 1.0;
@@ -1340,43 +1089,12 @@
                                                  const PylithScalar constants[],
                                                  PylithScalar Jf0[])
 {
-=======
-    for (PylithInt d = 0; d < dim; ++d) {
-        Jf0[d*dim+d] -= 1.0;
-    } // for
-} // Jf0vv_implicit
-
-
-// -----------------------------------------------------------------------------
-// Jf0pdotp - Jf0 function for isotropic linear poroelasticity plane strain.
-void
-pylith::fekernels::Poroelasticity::Jf0pdotp(const PylithInt dim,
-                                            const PylithInt numS,
-                                            const PylithInt numA,
-                                            const PylithInt sOff[],
-                                            const PylithInt sOff_x[],
-                                            const PylithScalar s[],
-                                            const PylithScalar s_t[],
-                                            const PylithScalar s_x[],
-                                            const PylithInt aOff[],
-                                            const PylithInt aOff_x[],
-                                            const PylithScalar a[],
-                                            const PylithScalar a_t[],
-                                            const PylithScalar a_x[],
-                                            const PylithReal t,
-                                            const PylithReal s_tshift,
-                                            const PylithScalar x[],
-                                            const PylithInt numConstants,
-                                            const PylithScalar constants[],
-                                            PylithScalar Jf0[]) {
->>>>>>> d5bbeb3d
     assert(aOff);
     assert(a);
 
     Jf0[0] += s_tshift;
 } // Jg0pdotp
 
-<<<<<<< HEAD
 // -----------------------------------------------------------------------------
 // Jf0pdotpdot - Jf0 function for isotropic linear poroelasticity plane strain.
 void pylith::fekernels::Poroelasticity::Jf0pdotpdot(const PylithInt dim,
@@ -1401,94 +1119,6 @@
 {
     assert(aOff);
     assert(a);
-=======
-
-// -----------------------------------------------------------------------------
-// Jf0pdotpdot - Jf0 function for isotropic linear poroelasticity plane strain.
-void
-pylith::fekernels::Poroelasticity::Jf0pdotpdot(const PylithInt dim,
-                                               const PylithInt numS,
-                                               const PylithInt numA,
-                                               const PylithInt sOff[],
-                                               const PylithInt sOff_x[],
-                                               const PylithScalar s[],
-                                               const PylithScalar s_t[],
-                                               const PylithScalar s_x[],
-                                               const PylithInt aOff[],
-                                               const PylithInt aOff_x[],
-                                               const PylithScalar a[],
-                                               const PylithScalar a_t[],
-                                               const PylithScalar a_x[],
-                                               const PylithReal t,
-                                               const PylithReal s_tshift,
-                                               const PylithScalar x[],
-                                               const PylithInt numConstants,
-                                               const PylithScalar constants[],
-                                               PylithScalar Jf0[]) {
-    assert(aOff);
-    assert(a);
-
-    Jf0[0] -= 1.0;
-} // Jg0pdotpdot
-
-
-// -----------------------------------------------------------------------------
-// Jf0edote - Jf0 function for isotropic linear poroelasticity plane strain.
-void
-pylith::fekernels::Poroelasticity::Jf0edote(const PylithInt dim,
-                                            const PylithInt numS,
-                                            const PylithInt numA,
-                                            const PylithInt sOff[],
-                                            const PylithInt sOff_x[],
-                                            const PylithScalar s[],
-                                            const PylithScalar s_t[],
-                                            const PylithScalar s_x[],
-                                            const PylithInt aOff[],
-                                            const PylithInt aOff_x[],
-                                            const PylithScalar a[],
-                                            const PylithScalar a_t[],
-                                            const PylithScalar a_x[],
-                                            const PylithReal t,
-                                            const PylithReal s_tshift,
-                                            const PylithScalar x[],
-                                            const PylithInt numConstants,
-                                            const PylithScalar constants[],
-                                            PylithScalar Jf0[]) {
-    assert(aOff);
-    assert(a);
-
-    Jf0[0] += s_tshift;
-} // Jg0edote
-
-
-// -----------------------------------------------------------------------------
-// Jf0edotedot - Jf0 function for isotropic linear poroelasticity plane strain.
-void
-pylith::fekernels::Poroelasticity::Jf0edotedot(const PylithInt dim,
-                                               const PylithInt numS,
-                                               const PylithInt numA,
-                                               const PylithInt sOff[],
-                                               const PylithInt sOff_x[],
-                                               const PylithScalar s[],
-                                               const PylithScalar s_t[],
-                                               const PylithScalar s_x[],
-                                               const PylithInt aOff[],
-                                               const PylithInt aOff_x[],
-                                               const PylithScalar a[],
-                                               const PylithScalar a_t[],
-                                               const PylithScalar a_x[],
-                                               const PylithReal t,
-                                               const PylithReal s_tshift,
-                                               const PylithScalar x[],
-                                               const PylithInt numConstants,
-                                               const PylithScalar constants[],
-                                               PylithScalar Jf0[]) {
-    assert(aOff);
-    assert(a);
-
-    Jf0[0] -= 1.0;
-} // Jg0edotedot
->>>>>>> d5bbeb3d
 
     Jf0[0] -= 1.0;
 } // Jg0pdotpdot
@@ -1549,6 +1179,65 @@
     Jf0[0] -= 1.0;
 } // Jg0edotedot
 
+Jf0[0] -= 1.0;
+} // Jg0pdotpdot
+
+// -----------------------------------------------------------------------------
+// Jf0edote - Jf0 function for isotropic linear poroelasticity plane strain.
+void pylith::fekernels::Poroelasticity::Jf0edote(const PylithInt dim,
+                                                 const PylithInt numS,
+                                                 const PylithInt numA,
+                                                 const PylithInt sOff[],
+                                                 const PylithInt sOff_x[],
+                                                 const PylithScalar s[],
+                                                 const PylithScalar s_t[],
+                                                 const PylithScalar s_x[],
+                                                 const PylithInt aOff[],
+                                                 const PylithInt aOff_x[],
+                                                 const PylithScalar a[],
+                                                 const PylithScalar a_t[],
+                                                 const PylithScalar a_x[],
+                                                 const PylithReal t,
+                                                 const PylithReal s_tshift,
+                                                 const PylithScalar x[],
+                                                 const PylithInt numConstants,
+                                                 const PylithScalar constants[],
+                                                 PylithScalar Jf0[])
+{
+    assert(aOff);
+    assert(a);
+
+    Jf0[0] += s_tshift;
+} // Jg0edote
+
+// -----------------------------------------------------------------------------
+// Jf0edotedot - Jf0 function for isotropic linear poroelasticity plane strain.
+void pylith::fekernels::Poroelasticity::Jf0edotedot(const PylithInt dim,
+                                                    const PylithInt numS,
+                                                    const PylithInt numA,
+                                                    const PylithInt sOff[],
+                                                    const PylithInt sOff_x[],
+                                                    const PylithScalar s[],
+                                                    const PylithScalar s_t[],
+                                                    const PylithScalar s_x[],
+                                                    const PylithInt aOff[],
+                                                    const PylithInt aOff_x[],
+                                                    const PylithScalar a[],
+                                                    const PylithScalar a_t[],
+                                                    const PylithScalar a_x[],
+                                                    const PylithReal t,
+                                                    const PylithReal s_tshift,
+                                                    const PylithScalar x[],
+                                                    const PylithInt numConstants,
+                                                    const PylithScalar constants[],
+                                                    PylithScalar Jf0[])
+{
+    assert(aOff);
+    assert(a);
+
+    Jf0[0] -= 1.0;
+} // Jg0edotedot
+
 // =====================================================================================================================
 // Kernels for poroelasticity plane strain.
 // =====================================================================================================================
